--- conflicted
+++ resolved
@@ -1,690 +1,620 @@
-import logging
-import os
-
-# from scm.libbase import InputParser  # type: ignore
-# from scm.plams.core.functions import parse_heredoc
-import re
-<<<<<<< HEAD
-from typing import Any, Dict, List, Optional, Tuple, Union
-
-from scm.plams import AMSJob, AMSResults, Atom, KFFile, Molecule, Settings, Units, load_all
-=======
-from typing import Any, Dict, List, Optional, Tuple
-
-from scm.plams import (
-    AMSJob,
-    AMSResults,
-    Atom,
-    KFFile,
-    Molecule,
-    Settings,
-    Units,
-    load_all,
-    log,
-)
->>>>>>> a4cab626
-
-# from plams import *
-
-
-def settings_from_inputfile(inputfile: str) -> Settings:
-    """
-    Returns a Settings object from an inputfile
-
-    Adapted from the AMSJob.from_inputfile method to read in the settings from a file and return a Settings object
-    Reason for adapting was because the AMSJob.from_inputfile method does remove the ams block from the settings object
-    """
-    pre_calc_job: AMSJob = AMSJob.from_inputfile(inputfile)
-
-    # This does not include the "System" block; it does include the "Task" and "Engine" block
-    settings = pre_calc_job.settings
-
-    # # First make sure that the inputfile is read in correctly (parsing the heredoc)
-    # with open(inputfile, 'r') as f:
-    #     inp_file = parse_heredoc(f.read(), 'eor')
-
-    # # Then read in the "System" block from the inputfile and add it to the settings object
-    # unnested_settings = InputParser().to_settings("ams", inp_file)
-    # settings.input["ams"].update(unnested_settings["ams"])
-
-    # Work around for the fact that the ams block is not included in the settings object
-    # The above code apparently does not allow for overriding the molecule
-    if pre_calc_job.molecule is not None:
-        molecule: Molecule = pre_calc_job.molecule[""]  # type: ignore
-        charge = molecule.properties.charge
-        settings.input.ams.System.Charge = charge
-
-    return settings
-
-
-def handle_restart(foldername) -> Optional[str]:
-    """
-    Copied mostly from the plams routine on restarting jobs
-    https://github.com/SCM-NV/PLAMS/blob/master/scripts/plams
-    Input:
-       foldername (str): the foldername to restart from
-    """
-    restart_backup = None
-    if os.path.isdir(foldername):
-        foldername = foldername.rstrip("/")
-        if os.listdir(foldername):
-            restart_backup = f"{foldername}.res"
-            n = 1
-            while os.path.exists(restart_backup):
-                n += 1
-                restart_backup = f"{foldername}.res{str(n)}"
-            os.rename(foldername, restart_backup)
-            print(f"RESTART: Moving {foldername} to {restart_backup} and restarting from it")
-    else:
-        restart_backup = None
-        print("RESTART: The folder specified for restart does not exist, starting from scratch")
-    return restart_backup
-
-
-def ReadIRCPath(f, tag, offset):
-    # split all data into different block each of which represent one molecular structure in IRC
-    if f.read(tag, "PathStatus").strip() == "DONE" or f.read(tag, "PathStatus").strip() == "EXEC":
-        nEntry = f.read(tag, "CurrentPoint") * offset
-        tmpList = f.read(tag, "xyz")
-        return [tmpList[i : i + offset] for i in range(0, nEntry, offset)]
-    return []
-
-
-def GetAtom(kf) -> Tuple[int, List[str]]:
-    # preparations: get geometry info, atomic symbols in the right order
-    nAtoms = kf.read("Geometry", "nr of atoms")
-    aAtoms = kf.read("Geometry", "fragment and atomtype index")[nAtoms:]
-    xAtoms = str(kf.read("Geometry", "atomtype")).split()
-    oAtoms = kf.read("Geometry", "atom order index")[nAtoms:]
-    sAtoms = [xAtoms[order - 1] for numb, order in sorted(zip(oAtoms, aAtoms))]
-    # sAtoms = [xAtoms[aAtoms[order-1]-1] for order in f.read('Geometry', 'atom order index')[nAtoms:]]
-    return nAtoms, sAtoms
-
-
-def ReadIRCt21(fileName, fileName2=None):
-    f = KFFile(fileName)
-    nAtoms, sAtoms = GetAtom(f)
-    bwdIRC = ReadIRCPath(f, "IRC_Backward", 3 * nAtoms)
-    # append forward and backward coordinates
-    if (len(bwdIRC) == 0) and (fileName2 is not None):
-        bwdIRC = ReadIRCPath(KFFile(fileName2), "IRC_Backward", 3 * nAtoms)
-    fwdIRC = ReadIRCPath(f, "IRC_Forward", 3 * nAtoms)
-    if (len(fwdIRC) == 0) and (fileName2 is not None):
-        fwdIRC = ReadIRCPath(KFFile(fileName2), "IRC_Forward", 3 * nAtoms)
-    fwdIRC.reverse()
-    # transition state geometry
-    cenIRC = [f.read("IRC", "xyz")]
-    return [[[s, x, y, z] for s, x, y, z in zip(sAtoms, xyzBlock[0::3], xyzBlock[1::3], xyzBlock[2::3])] for xyzBlock in fwdIRC + cenIRC + bwdIRC]
-
-
-def ReadLTt21(fileName):
-    # read LT coordinates which is similar to IRC
-    f = KFFile(fileName)
-    nAtoms, sAtoms = GetAtom(f)
-    tmpList = f.read("LT", "xyz")
-    matrixLT = [tmpList[i : i + 3 * nAtoms] for i in range(0, len(tmpList), 3 * nAtoms)]
-    return [[[s, x, y, z] for s, x, y, z in zip(sAtoms, xyzBlock[0::3], xyzBlock[1::3], xyzBlock[2::3])] for xyzBlock in matrixLT]
-
-
-def ParseIRCFile(ircCoordFile: str) -> List[List[List[str]]]:
-    # read xyz file like amv file exported from adfinput
-    ircFile = open(str(ircCoordFile))
-    ircRaw = [[]]
-    for line in ircFile:
-        llist = line.split()
-        lllen = len(llist)
-        if lllen == 4:
-            # append coordinate
-            ircRaw[-1].append(llist)
-        else:
-            # initiate new coordinate block
-            ircRaw.append([])
-    ircRawList = [_f for _f in ircRaw if _f]
-    ircFile.close()
-    return ircRawList
-
-
-def GetIRCFragmentList(ircStructures: List[List[List[str]]], fragDefinition: Dict[str, List[int]]):
-    """
-    #ircStructures  = from ParseIRCFile
-    #fragDefinition = {"Frag1":[1,2,4], "Frag1":[3,5,6]}
-    #final result will look like {'frag1':atom coordinate block, 'frag2': atom coordinate block ....}
-    """
-    ircList = []
-    nAtoms = sum([len(fragList) for fragList in list(fragDefinition.values())])
-    for coordBlock in ircStructures:
-        if nAtoms != len(coordBlock):
-            raise RuntimeError("nAtoms in fragment definition does not match length if IRC coordinates\n")
-        # loop over IRC points
-        ircList.append(dict([(fragTag, Molecule()) for fragTag in list(fragDefinition.keys())]))
-        for fragTag in list(fragDefinition.keys()):
-            # loop over fragments
-            for iAtom in fragDefinition[fragTag]:
-                # grab individual atoms from block according to current fragment definition
-                ircList[-1][fragTag].add_atom(Atom(symbol=coordBlock[iAtom - 1][0], coords=tuple([float(xyz) for xyz in coordBlock[iAtom - 1][1:4]])))
-    return ircList
-
-
-<<<<<<< HEAD
-def get_output_data(data: Dict[str, Any]):
-    """
-    This function takes a dictionary and converts it into a format where each value in a list
-    is associated with a unique key. For example, it converts {'overlap': [1.55, 1.99]} into
-    {'overlap_1': 1.55, 'overlap_2':1.99}.
-    """
-    output_table = {}
-
-    for key, value in data.items():
-        # If the value is a list with more than one item, create a new key for each item
-        if isinstance(value, list) and len(value) > 1:
-            for index, item in enumerate(value, start=1):
-                new_key = f"{key}_{index}"
-                output_table[new_key] = item
-        # If the value is a list with one item or not a list, keep the original key
-        elif isinstance(value, list) and len(value) == 1 and key in ("bondlength", "angle"):
-            new_key = f"{key}_1"
-            output_table[new_key] = value[0]
-
-=======
-def optimize_fragments(frag1_mol: Molecule, frag2_mol: Molecule, frag1Settings: Settings, frag2Settings: Settings) -> List[AMSResults]:
-    """Optimizes the fragments if requested by the user. Returns a list of AMSResults with a length of two."""
-    job_names = ["frag1_opt", "frag2_opt"]
-    opt_jobs = []
-    for frag_mol, frag_settings in zip([frag1_mol, frag2_mol], [frag1Settings, frag2Settings]):
-        frag_settings.input.ams.Task = "GeometryOptimization"
-        frag_settings.input.ams.GeometryOptimization.Convergence.Gradients = "1e-4"
-        job = AMSJob(molecule=frag_mol, settings=frag_settings, name=job_names.pop(0))
-        opt_jobs.append(job)
-    opt_results = [job.run() for job in opt_jobs]
-    [CleanUpCalculationFolder(job) for job in opt_jobs]
-    return opt_results
-
-
-def GetOutputTable(data):
-    # converge multiple values situation like {'overlap': [1.55, 1.99]} into {'overlap_1': 1.55, 'overlap_2':1.99}
-    outputTable = {}
-    for key, val in list(data.items()):
-        if isinstance(val, list) and len(val) != 1:
-            for i in range(len(val)):
-                outputTable[key + "_" + str(i + 1)] = val[i]
-        elif isinstance(val, list) and len(val) == 1:
-            outputTable[key] = val[0]
->>>>>>> a4cab626
-        else:
-            output_table[key] = value[0] if isinstance(value, list) else value
-
-    return output_table
-
-
-<<<<<<< HEAD
-def write_key(file, value, pform=r"%7.5f", ljustwidth=16):
-=======
-def writeKey(file, value, pform=r"%7.5f", ljustwidth=16):
->>>>>>> a4cab626
-    # write all data into a file.Keep 7 digits and 5 decimals and the width of each entry is 16
-    for val in value:
-        if val is None:
-            file.write(str.ljust("  ---", ljustwidth))
-        else:
-            if isinstance(val, float):
-                file.write(str.ljust(pform % (val), ljustwidth))
-            else:
-                file.write(str.ljust(str(val), ljustwidth))
-    file.write("\n")
-
-
-<<<<<<< HEAD
-def write_table(data_rows: List[Dict[str, Union[str, float]]], output_file_name: str):
-    logging.info(msg=f"Writing table to file pyfrag_{output_file_name}.txt")
-    logging.debug(msg=f"Table values: {data_rows}")
-
-    with open(f"pyfrag_{output_file_name}.txt", "w") as output_file:
-        all_headers_sorted = sorted(data_rows[0])
-
-        selected_headers = [
-            header for header in all_headers_sorted if header not in ("#IRC", "bondlength_1", "EnergyTotal", "Int", "Elstat", "Pauli", "OI", "Disp", "StrainTotal", "frag1Strain", "frag2Strain")
-        ]
-        headers = ["#IRC", "bondlength_1", "EnergyTotal", "Int", "Elstat", "Pauli", "OI", "Disp", "StrainTotal", "frag1Strain", "frag2Strain"] + selected_headers
-
-        write_key(output_file, headers)
-        for data_row in data_rows:
-            sorted_data_row = [data_row[header] for header in headers]
-            write_key(output_file, sorted_data_row)
-=======
-def WriteTable(tableValues, fileName):
-    energyfile = open(f"pyfrag_{fileName}.txt", "w")
-    headerlist_all = sorted(tableValues[0])
-    headerlist_select = [e for e in headerlist_all if e not in ("#IRC", "bondlength_1", "EnergyTotal", "Int", "Elstat", "Pauli", "OI", "Disp", "StrainTotal", "frag1Strain", "frag2Strain")]
-    headerlist = ["#IRC", "bondlength_1", "EnergyTotal", "Int", "Elstat", "Pauli", "OI", "Disp", "StrainTotal", "frag1Strain", "frag2Strain"] + headerlist_select
-    writeKey(energyfile, headerlist)
-    for entry in tableValues:
-        sortedEntry = [entry[i] for i in headerlist]
-        writeKey(energyfile, sortedEntry)
-    energyfile.close()
->>>>>>> a4cab626
-
-
-def WriteFailFiles(failStructures, fileName):
-    structureFile = open(f"pyfragfailed_{fileName}.xyz", "w")
-    for structure in failStructures:
-        keys = list(structure.keys())
-        structureFile.write(" " + keys[0] + " ")
-        structureFile.write("\n")
-        for atom in list(structure.values()):
-            for coordinate in atom:
-                for term in coordinate:
-                    structureFile.write(" " + term + " ")
-                structureFile.write("\n")
-        structureFile.write("\n")
-    structureFile.close()
-
-
-def PrintTable(cellList, widthlist, bar):
-    if bar:
-        line = "-" * (sum(widthlist) + 4 * len(widthlist) + 6)
-        print("\n", line)
-    for i, entry in enumerate(cellList):
-        print("  " + str(entry).ljust(widthlist[i]) + "  ", end=" ")
-    print("")
-    if bar:
-        print(line)
-
-
-def CleanUpCalculationFolder(job: AMSJob):
-    """
-    Removes unnecessary files from the calculation folder
-    See https://www.scm.com/doc/plams/components/results.html#scm.plams.core.results.Results._clean for more info
-    """
-    r: AMSResults = job.results
-    if r.ok():
-        mol = r.get_main_molecule()
-        r._clean(["-", "$JN.err", "$JN.run", "CreateAtoms.out", "t12.rel", "output.xyz"])
-        for atom in set(mol.atoms):
-            r._clean(["-", f"t21.*.{atom.symbol}"])
-        job.pickle()  # this will update the .dill file which is used to restart the job and extract results when using plams
-
-
-def PyFragDriver(inputKeys, frag1Settings: Settings, frag2Settings: Settings, complexSettings: Settings):
-    # main pyfrag driver used for fragment and complex calculation.
-    # read coordinates from IRC or LT t21 file. Other choice is xyz file generated from other tools.
-    if inputKeys["jobstate"] is not None:
-        load_all(inputKeys["jobstate"])
-
-    for key, val in list(inputKeys["coordFile"].items()):
-        if key == "irct21":
-            ircStructures = ReadIRCt21(val)
-            exec('complexSettings.input.UNITS.length="Bohr"')
-        elif key == "irct21two":
-            ircStructures = ReadIRCt21(val[0], val[1])
-            exec('complexSettings.input.UNITS.length="Bohr"')
-        elif key == "lt":
-            ircStructures = ReadLTt21(val)
-            exec('complexSettings.input.UNITS.length="Bohr"')
-        else:
-            ircStructures = ParseIRCFile(val)
-
-    resultsTable = []
-    failCases = []
-    successCases = []
-    failStructures = []
-
-<<<<<<< HEAD
-    for ircIndex, ircFrags in enumerate(GetIRCFragmentList(ircStructures, inputKeys["fragment"])):
-        logging.info(msg=f"Starting calculations for IRC point {ircIndex+1}/{len(ircStructures)}")
-        logging.debug(msg="\n".join(str(ircFrags[fragtag]) for fragtag in sorted(list(ircFrags.keys()))))
-=======
-    irc_structures = GetIRCFragmentList(ircStructures, inputKeys["fragment"])
-
-    # Optimize fragments if the strain energy of both or one of the fragments is not given
-    logging.log(level=logging.INFO, msg="Checking if fragments need to be optimized")
-    if len(inputKeys["strain"]) != 2:
-        logging.log(level=logging.INFO, msg="Optimizing fragments")
-        frag1_mol, frag2_mol = irc_structures[0]["frag1"], irc_structures[0]["frag2"]
-        results_optimized_frags = optimize_fragments(frag1_mol, frag2_mol, frag1Settings.copy(), frag2Settings.copy())  # copy settings to avoid changing the original settings
-        inputKeys["strain"]["frag1"] = results_optimized_frags[0].get_energy(unit="kcal/mol")
-        inputKeys["strain"]["frag2"] = results_optimized_frags[1].get_energy(unit="kcal/mol")
-        logging.log(level=logging.INFO, msg=f"Optimization of fragments finished with energies (kcal/mol): {inputKeys['strain']['frag1']} and {inputKeys['strain']['frag2']}")
-    else:
-        logging.log(level=logging.INFO, msg="Fragments strain energies are given, no need to optimize fragments")
-
-    for ircIndex, ircFrags in enumerate(irc_structures):
-        logging.log(level=logging.INFO, msg=f"Starting calculations for IRC point {ircIndex+1}/{len(ircStructures)}")
-        logging.log(level=logging.DEBUG, msg="\n".join(str(ircFrags[fragtag]) for fragtag in sorted(list(ircFrags.keys()))))
->>>>>>> a4cab626
-        outputData = {}
-        outputData["StrainTotal"] = 0
-        ircTag = "." + str(ircIndex + 1).zfill(5)
-        for fragTag in sorted(list(ircFrags.keys())):
-            success = True
-            if fragTag == "frag1":
-                fragmentSettings = frag1Settings
-            else:
-                fragmentSettings = frag2Settings
-            for coorKey, coorVal in list(inputKeys["coordFile"].items()):
-                if coorKey != "ircpath":
-                    exec('fragmentSettings.input.UNITS.length="Bohr"')
-            if fragTag == "frag1":
-                jobFrag1 = AMSJob(molecule=ircFrags[fragTag], settings=fragmentSettings, name=fragTag + ircTag)
-                jobFrag1.run()
-                frag1Molecule = ircFrags[fragTag]
-
-                # check if the calculation is successful and log error message if not
-                if not jobFrag1.results.ok():
-                    logging.critical(msg=f"Fragment calculation for {fragTag} failed, please check your input settings")
-
-                outputData[fragTag + "Strain"] = jobFrag1.results.get_energy(unit="kcal/mol") - inputKeys["strain"][fragTag]
-                outputData["StrainTotal"] += outputData[fragTag + "Strain"]
-                CleanUpCalculationFolder(jobFrag1)
-            else:
-                jobFrag2 = AMSJob(molecule=ircFrags[fragTag], settings=fragmentSettings, name=fragTag + ircTag)
-                jobFrag2.run()
-                frag2Molecule = ircFrags[fragTag]
-
-                # check if the calculation is successful and log error message if not
-                if not jobFrag2.results.ok():
-                    logging.critical(msg=f"Fragment calculation for {fragTag} failed, please check your input settings")
-
-                outputData[fragTag + "Strain"] = jobFrag2.results.get_energy(unit="kcal/mol") - inputKeys["strain"][fragTag]
-                outputData["StrainTotal"] += outputData[fragTag + "Strain"]
-                CleanUpCalculationFolder(jobFrag2)
-
-            # disable the result check because ADF print a lot of error message
-            # if jobFrag.check():
-            if True:
-                ircFrags.pop(fragTag)
-            else:
-                failCases.append(ircIndex)
-                success = False
-                break
-        if success:  # succes if always true, needs to be fixed
-            for at in frag1Molecule:
-                at.properties.suffix = "adf.f=frag1"
-
-            for at in frag2Molecule:
-                at.properties.suffix = "adf.f=frag2"
-
-            complexMolecule = frag1Molecule + frag2Molecule
-            complexSettings.input.adf.fragments.frag1 = (jobFrag1, "adf")
-            complexSettings.input.adf.fragments.frag2 = (jobFrag2, "adf")
-            jobComplex = AMSJob(molecule=complexMolecule, settings=complexSettings, name="complex" + ircTag)
-<<<<<<< HEAD
-            logging.info(msg=f"Running complex {ircIndex+1}")
-=======
-            logging.log(level=logging.INFO, msg=f"Running complex {ircIndex+1}")
->>>>>>> a4cab626
-            jobComplex.run()
-
-            if not jobComplex.results.ok():
-                logging.critical(msg="Complex calculationfailed, please check your input settings")
-
-            # disable the result check because ADF print a lot of useless message
-            if True:
-                # if jobComplex.check():
-                successCases.append(ircIndex)
-                # collect all data and put it in a list
-                outputData["#IRC"] = str(ircIndex + 1)
-                # collect all data that need to be printed
-                pyfragResult = PyFragResult(jobComplex.results, inputKeys)
-                # convert multiple value into a dict
-                outputLine = pyfragResult.GetOutputData(complexMolecule, outputData, inputKeys)
-                # collect updated informaiton of each point calculation and print it on screen
-                firstIndex = successCases.pop(0)
-                if ircIndex == firstIndex:
-                    headerList = sorted(outputLine.keys())
-                    a = headerList.pop(headerList.index("#IRC"))
-                    b = headerList.pop(headerList.index("EnergyTotal"))
-                    headerList = [a, b] + headerList
-                valuesList = [str(outputLine[i]) for i in headerList]
-                widthlist = [max(len(str(valuesList[_])), len(str(headerList[_]))) for _ in range(len(valuesList))]
-                PrintTable(headerList, widthlist, False)
-                PrintTable(valuesList, widthlist, False)
-                resultsTable.append(outputLine)
-                CleanUpCalculationFolder(jobComplex)
-                logging.info(msg=f"IRC point {ircIndex+1}/{len(ircStructures)} finished")
-            else:
-                success = False
-        if not success:
-            failStructures.append({str(ircIndex): ircStructures[ircIndex]})
-            # Write faulty IRCpoints for later recovery
-            if len(resultsTable) > 0:
-                outputLine = {key: "None" for key in list(resultsTable[0].keys())}
-                outputLine.update({"#IRC": str(ircIndex + 1)})
-                resultsTable.append(outputLine)
-    if len(resultsTable) == 0:
-        raise RuntimeError("Calculations for all points failed, please check your input settings")
-    return resultsTable, inputKeys["filename"], failStructures  # return this as result only (only construct it here but use it outside)
-
-
-class PyFragResult:
-    def __init__(self, complexResult, inputKeys):  # __init__(self, complexJob, inputKeys)
-        # 1. needed for output requested by user 2. complexJob.check passes
-        self.complexResult = complexResult
-        # Pauli energy
-        self.Pauli = complexResult.readrkf("Energy", "Pauli Total", file="adf")
-        # Electrostatic energy
-        self.Elstat = complexResult.readrkf("Energy", "Electrostatic Interaction", file="adf")
-        # total OI which is usually not equal to the sum of all irrep OI
-        self.OI = complexResult.readrkf("Energy", "Orb.Int. Total", file="adf")
-        # energy of total complex which is the sum of Pauli, Elstat and OI
-        self.Int = complexResult.readrkf("Energy", "Bond Energy", file="adf")
-        # Dispersion Energy
-        self.Disp = complexResult.readrkf("Energy", "Dispersion Energy", file="adf")
-        # irrep label for symmetry of complex
-        self.irrepType = str(complexResult.readrkf("Symmetry", "symlab", file="adf")).split()
-
-        for key in list(inputKeys.keys()):
-            if key == "overlap" or key == "population" or key == "orbitalenergy" or key == "irrepOI":
-                # orbital numbers according to the symmetry of each fragment and the orbitals belonging to the same symmetry in different fragments
-                self.fragOrb = complexResult.readrkf("SFOs", "ifo", file="adf")
-                # symmetry for each orbital of fragments
-                self.fragIrrep = str(complexResult.readrkf("SFOs", "subspecies", file="adf")).split()
-                # the fragment label for each orbital
-                self.orbFragment = complexResult.readrkf("SFOs", "fragment", file="adf")
-<<<<<<< HEAD
-                # energy for each orbital
-                self.orbEnergy = complexResult.readrkf("SFOs", "energy", file="adf")
-=======
-
-                # energy for each orbital of spin A and B (escale is only if relativistic corrections are used)
-                try:
-                    logging.log(level=logging.DEBUG, msg="Reading relativistic orbital energies")
-                    self.orbEnergy = complexResult.readrkf("SFOs", "escale", file="adf")
-                except KeyError:
-                    logging.log(level=logging.DEBUG, msg="Reading non-relativistic orbital energies")
-                    self.orbEnergy = complexResult.readrkf("SFOs", "energy", file="adf")
-
->>>>>>> a4cab626
-                # occupation of each orbitals which is either 0 or 2
-                self.orbOccupation = complexResult.readrkf("SFOs", "occupation", file="adf")
-                # number of orbitals for each symmetry for complex
-                self.irrepOrbNumber = complexResult.readrkf("Symmetry", "norb", file="adf")
-                # number of core orbitals for each symmetry for complex
-                self.coreOrbNumber = complexResult.readrkf("Symmetry", "ncbs", file="adf")
-
-    def ConvertList(self, obj) -> List[Any]:
-        # single number in adf t21 is number fommat which is need to convert list
-        if isinstance(obj, list):
-            return obj
-        else:
-            return [obj]
-
-    def GetFaIrrep(self):
-        # append complex irrep label to each orbital, if symmetry is A, convert self.irrepOrbNum which is float type into list
-        irreporbNum = self.ConvertList(self.irrepOrbNumber)
-        faIrrepone = [[irrep for i in range(number)] for irrep, number in zip(self.irrepType, irreporbNum)]
-        return [irrep for sublist in faIrrepone for irrep in sublist]
-
-    def GetOrbNum(self):
-        # GetOrbNumbers including frozen core orbitals, this is necessary to read population, list like [3,4,5,12,13,14,15,23,24,26]
-        # core orbital number corresponding to each irrep of complex symmetry
-        coreOrbNum = self.ConvertList(self.coreOrbNumber)
-        irrepOrbNum = self.ConvertList(self.irrepOrbNumber)
-        orbNumbers = []
-        orbSum = 0
-        for nrShell, nrCore in zip(irrepOrbNum, coreOrbNum):
-            orbSum += nrShell + nrCore
-            orbNumbers.extend(list(range(orbSum - nrShell + 1, orbSum + 1)))
-        return orbNumbers
-
-    def GetFragOrbNum(self):
-        # GetOrbNumbers including frozen core orbitals, this is necessary to read population, list like [3,4,5,12,13,14,15,23,24,26]
-        # core orbital number corresponding to each irrep of complex symmetry
-        coreOrbNum = self.ConvertList(self.coreOrbNumber)
-        irrepOrbNum = self.ConvertList(self.irrepOrbNumber)
-        orbNumbers = []
-        for nrShell, nrCore in zip(irrepOrbNum, coreOrbNum):
-            orbNumbers.extend(range(nrCore + 1, nrShell + nrCore + 1))
-        return orbNumbers
-
-    def GetAtomNum(self, fragmentList, atoms) -> List[int]:
-        # change atom number in old presentation of a molecule into atom number in new presentation that formed by assembling fragments
-        atomList = [atomNum for key in sorted(list(fragmentList.keys())) for atomNum in list(fragmentList[key])]
-        return [atomList.index(i) + 1 for i in atoms]
-
-    def GetFragNum(self, frag: str) -> int:
-        # change frag type like 'frag1' into number like "1" recorded in t21
-        # append fragmenttype(like 1 or 2) to each orbital
-        fragType = str(self.complexResult.readrkf("Geometry", "fragmenttype", file="adf")).split()
-        return fragType.index(frag) + 1
-
-    def GetFrontIndex(self, orbSign) -> Dict[str, str]:
-        # convert HOMO/LUMO/HOMO-1/LUMO+1/INDEX into dict {'holu': 'HOMO', 'num': -1}
-        for matchString in [r"HOMO(.*)", r"LUMO(.*)", r"INDEX"]:
-            matchObj = re.match(matchString, orbSign)
-            if matchObj:
-                holu = re.sub(r"(.[0-9]+)", "", matchObj.group())
-                num = re.sub(r"([a-zA-Z]+)", "", matchObj.group())
-                if num:
-                    return {"holu": holu, "num": num}
-                else:
-                    return {"holu": holu, "num": 0}
-
-    def GetOrbitalIndex(self, orbDescriptor):
-        # orbDescriptor = {'type' = "HOMO/LUMO/INDEX", 'frag'='#frag', 'irrep'='irrepname', 'index'=i}
-        fragOrbnum = self.GetFragNum(orbDescriptor["frag"])  # get fragment number
-        orbIndex = 0
-        if self.GetFrontIndex(orbDescriptor["type"])["holu"] == "HOMO":
-            orbIndex = sorted(range(len(self.orbEnergy)), key=lambda x: self.orbEnergy[x] if (self.orbFragment[x] == fragOrbnum) and self.orbOccupation[x] != 0 else -1.0e100, reverse=True)[
-                -int(self.GetFrontIndex(orbDescriptor["type"])["num"])
-            ]
-        elif self.GetFrontIndex(orbDescriptor["type"])["holu"] == "LUMO":
-            orbIndex = sorted(range(len(self.orbEnergy)), key=lambda x: self.orbEnergy[x] if (self.orbFragment[x] == fragOrbnum) and self.orbOccupation[x] == 0 else +1.0e100)[
-                int(self.GetFrontIndex(orbDescriptor["type"])["num"])
-            ]
-        elif self.GetFrontIndex(orbDescriptor["type"])["holu"] == "INDEX":
-            for i in range(len(self.orbEnergy)):
-                if self.orbFragment[i] == fragOrbnum and self.fragIrrep[i] == orbDescriptor["irrep"] and self.fragOrb[i] == int(orbDescriptor["index"]):
-                    orbIndex = i
-                    break
-        return orbIndex
-
-    def ReadOverlap(self, index_1, index_2) -> float:
-        # orbital numbers according to the symmetry of the complex
-        faOrb = self.GetFragOrbNum()
-        faIrrep = self.GetFaIrrep()
-        maxIndex = max(faOrb[index_1], faOrb[index_2])
-        minIndex = min(faOrb[index_1], faOrb[index_2])
-        index = maxIndex * (maxIndex - 1) / 2 + minIndex - 1
-        if faIrrep[index_1] == faIrrep[index_2]:
-            self.overlap_matrix = self.complexResult.readrkf(faIrrep[index_1], "S-CoreSFO", file="adf")
-            return abs(self.overlap_matrix[int(index)])
-        else:
-            return 0
-
-    def ReadFragorbEnergy(self, index):
-<<<<<<< HEAD
-        return self.complexResult.readrkf("Ftyp " + str(self.orbFragment[index]) + self.fragIrrep[index], "eps", file="adf")[self.fragOrb[index] - 1]
-
-    def CheckIrrepOI(self) -> List[Dict[str, str]]:
-        """Checks whether OI irreps are present that can be included. Returns a list of dictionaries with irreps that can be included."""
-=======
-        orb_energy_ha = self.complexResult.readrkf("Ftyp " + str(self.orbFragment[index]) + self.fragIrrep[index], "eps", file="adf")[self.fragOrb[index] - 1]
-        orb_energy_ev = Units.convert(orb_energy_ha, "hartree", "eV")
-        return orb_energy_ev
-
-    def CheckIrrepOI(self) -> List[Dict[str, str]]:
-        """Checks whether OI irreps are present that can be included. Returns a list of irreps that can be included."""
->>>>>>> a4cab626
-        irreps = [{"irrep": irrep} for irrep in self.irrepType]
-        logging.info(msg=f"Found irreps [{[irrep.values() for irrep in irreps]}] in complex that will be included in OI")
-        return irreps
-
-    def ReadIrrepOI(self, irrep) -> float:
-        irrepOI = [self.complexResult.readrkf("Energy", "Orb.Int. " + irreps, file="adf") for irreps in self.irrepType]
-        fitCoefficient = self.OI / sum(irrepOI)
-        return fitCoefficient * Units.convert(self.complexResult.readrkf("Energy", "Orb.Int. " + irrep, file="adf"), "hartree", "kcal/mol")
-
-    def ReadPopulation(self, index) -> float:
-        orbNumbers = self.GetOrbNum()
-        # populations of all orbitals
-        sfoPopul = self.complexResult.readrkf("SFO popul", "sfo_grosspop", file="adf")
-        return sfoPopul[orbNumbers[index] - 1]
-
-    def ReadVDD(self, atomList) -> List[float]:
-        vddList = []
-        for atom in atomList:
-            vddScf = self.complexResult.readrkf("Properties", "AtomCharge_SCF Voronoi", file="adf")[int(atom) - 1]
-            vddInit = self.complexResult.readrkf("Properties", "AtomCharge_initial Voronoi", file="adf")[int(atom) - 1]
-            vddList.append(vddScf - vddInit)
-        return vddList
-
-    def ReadHirshfeld(self, fragment) -> float:
-        valueHirshfeld = self.complexResult.readrkf("Properties", "FragmentCharge Hirshfeld", file="adf")
-        return valueHirshfeld[self.GetFragNum(fragment) - 1]
-
-    def GetOutputData(self, complexMolecule, outputData, inputKeys):
-        # collect default energy parts for activation strain analysis
-        outputData["Pauli"] = Units.convert(self.Pauli, "hartree", "kcal/mol")
-        outputData["Elstat"] = Units.convert(self.Elstat, "hartree", "kcal/mol")
-        outputData["OI"] = Units.convert(self.OI, "hartree", "kcal/mol")
-        outputData["Int"] = Units.convert(self.Int, "hartree", "kcal/mol")
-        outputData["Disp"] = Units.convert(self.Disp, "hartree", "kcal/mol")
-        outputData["EnergyTotal"] = Units.convert(self.Int, "hartree", "kcal/mol") + outputData["StrainTotal"]
-
-        # check for unspecified options such as irrep printing if not specified by user
-        if "irrepOI" not in inputKeys and len(self.irrepType) != 1:
-<<<<<<< HEAD
-=======
-            log(level=3, message="NOTE:No irreps specified for OI calculation by the user, but detecting irreps in complex.")
->>>>>>> a4cab626
-            inputKeys["irrepOI"] = self.CheckIrrepOI()
-
-        # collect user defined data
-        for key, val in list(inputKeys.items()):
-            value = []
-            if key == "overlap":
-                outputData[key] = [self.ReadOverlap(self.GetOrbitalIndex(od1), self.GetOrbitalIndex(od2)) for od1, od2 in val]
-
-            elif key == "population":
-                outputData[key] = [self.ReadPopulation(self.GetOrbitalIndex(od)) for od in val]
-
-            elif key == "orbitalenergy":
-                outputData[key] = [self.ReadFragorbEnergy(self.GetOrbitalIndex(od)) for od in val]
-
-            elif key == "irrepOI":
-                outputData[key] = [self.ReadIrrepOI(od["irrep"]) for od in val]
-
-            elif key == "hirshfeld":
-                outputData[key] = [self.ReadHirshfeld(od["frag"]) for od in val]
-
-            elif key == "VDD":
-                outputData[key] = self.ReadVDD(val["atomList"])
-
-            elif key == "bondlength":
-                for od in val:
-                    atoms = self.GetAtomNum(inputKeys["fragment"], od["bondDef"])
-                    # coordinate read directly from t21 is in bohr while from .amv is in amstrom
-                    for coorKey, coorVal in list(inputKeys["coordFile"].items()):
-                        if coorKey == "ircpath":
-                            value.append(complexMolecule[atoms[0]].distance_to(complexMolecule[atoms[1]]) - od["oriVal"])
-                            # print ('bondlength', complexMolecule[atoms[0]].distance_to(complexMolecule[atoms[1]]) )
-                        else:
-                            value.append(Units.convert(complexMolecule[atoms[0]].distance_to(complexMolecule[atoms[1]]), "bohr", "angstrom") - od["oriVal"])
-                outputData[key] = value
-
-            elif key == "angle":
-                for od in val:
-                    atoms = self.GetAtomNum(inputKeys["fragment"], od["angleDef"])
-                    value.append(Units.convert((complexMolecule[atoms[0]].angle(complexMolecule[atoms[1]], complexMolecule[atoms[2]])), "rad", "deg") - od["oriVal"])
-                outputData[key] = value
-        return get_output_data(outputData)
+import logging
+import os
+
+# from scm.libbase import InputParser  # type: ignore
+# from scm.plams.core.functions import parse_heredoc
+import re
+from typing import Any, Dict, List, Optional, Tuple, Union
+
+from scm.plams import AMSJob, AMSResults, Atom, KFFile, Molecule, Settings, Units, load_all
+
+# from plams import *
+
+
+def settings_from_inputfile(inputfile: str) -> Settings:
+    """
+    Returns a Settings object from an inputfile
+
+    Adapted from the AMSJob.from_inputfile method to read in the settings from a file and return a Settings object
+    Reason for adapting was because the AMSJob.from_inputfile method does remove the ams block from the settings object
+    """
+    pre_calc_job: AMSJob = AMSJob.from_inputfile(inputfile)
+
+    # This does not include the "System" block; it does include the "Task" and "Engine" block
+    settings = pre_calc_job.settings
+
+    # # First make sure that the inputfile is read in correctly (parsing the heredoc)
+    # with open(inputfile, 'r') as f:
+    #     inp_file = parse_heredoc(f.read(), 'eor')
+
+    # # Then read in the "System" block from the inputfile and add it to the settings object
+    # unnested_settings = InputParser().to_settings("ams", inp_file)
+    # settings.input["ams"].update(unnested_settings["ams"])
+
+    # Work around for the fact that the ams block is not included in the settings object
+    # The above code apparently does not allow for overriding the molecule
+    if pre_calc_job.molecule is not None:
+        molecule: Molecule = pre_calc_job.molecule[""]  # type: ignore
+        charge = molecule.properties.charge
+        settings.input.ams.System.Charge = charge
+
+    return settings
+
+
+def handle_restart(foldername) -> Optional[str]:
+    """
+    Copied mostly from the plams routine on restarting jobs
+    https://github.com/SCM-NV/PLAMS/blob/master/scripts/plams
+    Input:
+       foldername (str): the foldername to restart from
+    """
+    restart_backup = None
+    if os.path.isdir(foldername):
+        foldername = foldername.rstrip("/")
+        if os.listdir(foldername):
+            restart_backup = f"{foldername}.res"
+            n = 1
+            while os.path.exists(restart_backup):
+                n += 1
+                restart_backup = f"{foldername}.res{str(n)}"
+            os.rename(foldername, restart_backup)
+            print(f"RESTART: Moving {foldername} to {restart_backup} and restarting from it")
+    else:
+        restart_backup = None
+        print("RESTART: The folder specified for restart does not exist, starting from scratch")
+    return restart_backup
+
+
+def ReadIRCPath(f, tag, offset):
+    # split all data into different block each of which represent one molecular structure in IRC
+    if f.read(tag, "PathStatus").strip() == "DONE" or f.read(tag, "PathStatus").strip() == "EXEC":
+        nEntry = f.read(tag, "CurrentPoint") * offset
+        tmpList = f.read(tag, "xyz")
+        return [tmpList[i : i + offset] for i in range(0, nEntry, offset)]
+    return []
+
+
+def GetAtom(kf) -> Tuple[int, List[str]]:
+    # preparations: get geometry info, atomic symbols in the right order
+    nAtoms = kf.read("Geometry", "nr of atoms")
+    aAtoms = kf.read("Geometry", "fragment and atomtype index")[nAtoms:]
+    xAtoms = str(kf.read("Geometry", "atomtype")).split()
+    oAtoms = kf.read("Geometry", "atom order index")[nAtoms:]
+    sAtoms = [xAtoms[order - 1] for numb, order in sorted(zip(oAtoms, aAtoms))]
+    # sAtoms = [xAtoms[aAtoms[order-1]-1] for order in f.read('Geometry', 'atom order index')[nAtoms:]]
+    return nAtoms, sAtoms
+
+
+def ReadIRCt21(fileName, fileName2=None):
+    f = KFFile(fileName)
+    nAtoms, sAtoms = GetAtom(f)
+    bwdIRC = ReadIRCPath(f, "IRC_Backward", 3 * nAtoms)
+    # append forward and backward coordinates
+    if (len(bwdIRC) == 0) and (fileName2 is not None):
+        bwdIRC = ReadIRCPath(KFFile(fileName2), "IRC_Backward", 3 * nAtoms)
+    fwdIRC = ReadIRCPath(f, "IRC_Forward", 3 * nAtoms)
+    if (len(fwdIRC) == 0) and (fileName2 is not None):
+        fwdIRC = ReadIRCPath(KFFile(fileName2), "IRC_Forward", 3 * nAtoms)
+    fwdIRC.reverse()
+    # transition state geometry
+    cenIRC = [f.read("IRC", "xyz")]
+    return [[[s, x, y, z] for s, x, y, z in zip(sAtoms, xyzBlock[0::3], xyzBlock[1::3], xyzBlock[2::3])] for xyzBlock in fwdIRC + cenIRC + bwdIRC]
+
+
+def ReadLTt21(fileName):
+    # read LT coordinates which is similar to IRC
+    f = KFFile(fileName)
+    nAtoms, sAtoms = GetAtom(f)
+    tmpList = f.read("LT", "xyz")
+    matrixLT = [tmpList[i : i + 3 * nAtoms] for i in range(0, len(tmpList), 3 * nAtoms)]
+    return [[[s, x, y, z] for s, x, y, z in zip(sAtoms, xyzBlock[0::3], xyzBlock[1::3], xyzBlock[2::3])] for xyzBlock in matrixLT]
+
+
+def ParseIRCFile(ircCoordFile: str) -> List[List[List[str]]]:
+    # read xyz file like amv file exported from adfinput
+    ircFile = open(str(ircCoordFile))
+    ircRaw = [[]]
+    for line in ircFile:
+        llist = line.split()
+        lllen = len(llist)
+        if lllen == 4:
+            # append coordinate
+            ircRaw[-1].append(llist)
+        else:
+            # initiate new coordinate block
+            ircRaw.append([])
+    ircRawList = [_f for _f in ircRaw if _f]
+    ircFile.close()
+    return ircRawList
+
+
+def GetIRCFragmentList(ircStructures: List[List[List[str]]], fragDefinition: Dict[str, List[int]]):
+    """
+    #ircStructures  = from ParseIRCFile
+    #fragDefinition = {"Frag1":[1,2,4], "Frag1":[3,5,6]}
+    #final result will look like {'frag1':atom coordinate block, 'frag2': atom coordinate block ....}
+    """
+    ircList = []
+    nAtoms = sum([len(fragList) for fragList in list(fragDefinition.values())])
+    for coordBlock in ircStructures:
+        if nAtoms != len(coordBlock):
+            raise RuntimeError("nAtoms in fragment definition does not match length if IRC coordinates\n")
+        # loop over IRC points
+        ircList.append(dict([(fragTag, Molecule()) for fragTag in list(fragDefinition.keys())]))
+        for fragTag in list(fragDefinition.keys()):
+            # loop over fragments
+            for iAtom in fragDefinition[fragTag]:
+                # grab individual atoms from block according to current fragment definition
+                ircList[-1][fragTag].add_atom(Atom(symbol=coordBlock[iAtom - 1][0], coords=tuple([float(xyz) for xyz in coordBlock[iAtom - 1][1:4]])))
+    return ircList
+
+
+def optimize_fragments(frag1_mol: Molecule, frag2_mol: Molecule, frag1Settings: Settings, frag2Settings: Settings) -> List[AMSResults]:
+    """Optimizes the fragments if requested by the user. Returns a list of AMSResults with a length of two."""
+    job_names = ["frag1_opt", "frag2_opt"]
+    opt_jobs = []
+    for frag_mol, frag_settings in zip([frag1_mol, frag2_mol], [frag1Settings, frag2Settings]):
+        frag_settings.input.ams.Task = "GeometryOptimization"
+        frag_settings.input.ams.GeometryOptimization.Convergence.Gradients = "1e-4"
+        job = AMSJob(molecule=frag_mol, settings=frag_settings, name=job_names.pop(0))
+        opt_jobs.append(job)
+    opt_results = [job.run() for job in opt_jobs]
+    [CleanUpCalculationFolder(job) for job in opt_jobs]
+    return opt_results
+
+
+def get_output_data(data: Dict[str, Any]):
+    """
+    This function takes a dictionary and converts it into a format where each value in a list
+    is associated with a unique key. For example, it converts {'overlap': [1.55, 1.99]} into
+    {'overlap_1': 1.55, 'overlap_2':1.99}.
+    """
+    output_table = {}
+
+    for key, value in data.items():
+        # If the value is a list with more than one item, create a new key for each item
+        if isinstance(value, list) and len(value) > 1:
+            for index, item in enumerate(value, start=1):
+                new_key = f"{key}_{index}"
+                output_table[new_key] = item
+        # If the value is a list with one item or not a list, keep the original key
+        elif isinstance(value, list) and len(value) == 1 and key in ("bondlength", "angle"):
+            new_key = f"{key}_1"
+            output_table[new_key] = value[0]
+
+        else:
+            output_table[key] = value[0] if isinstance(value, list) else value
+
+    return output_table
+
+
+def write_key(file, value, pform=r"%7.5f", ljustwidth=16):
+    # write all data into a file.Keep 7 digits and 5 decimals and the width of each entry is 16
+    for val in value:
+        if val is None:
+            file.write(str.ljust("  ---", ljustwidth))
+        else:
+            if isinstance(val, float):
+                file.write(str.ljust(pform % (val), ljustwidth))
+            else:
+                file.write(str.ljust(str(val), ljustwidth))
+    file.write("\n")
+
+
+def write_table(data_rows: List[Dict[str, Union[str, float]]], output_file_name: str):
+    logging.debug(msg=f"Table values: {data_rows}")
+
+    with open(f"pyfrag_{output_file_name}.txt", "w") as output_file:
+        all_headers_sorted = sorted(data_rows[0])
+
+        selected_headers = [
+            header for header in all_headers_sorted if header not in ("#IRC", "bondlength_1", "EnergyTotal", "Int", "Elstat", "Pauli", "OI", "Disp", "StrainTotal", "frag1Strain", "frag2Strain")
+        ]
+        headers = ["#IRC", "bondlength_1", "EnergyTotal", "Int", "Elstat", "Pauli", "OI", "Disp", "StrainTotal", "frag1Strain", "frag2Strain"] + selected_headers
+
+        write_key(output_file, headers)
+        for data_row in data_rows:
+            sorted_data_row = [data_row[header] for header in headers]
+            write_key(output_file, sorted_data_row)
+
+
+def WriteFailFiles(failStructures, fileName):
+    structureFile = open(f"pyfragfailed_{fileName}.xyz", "w")
+    for structure in failStructures:
+        keys = list(structure.keys())
+        structureFile.write(" " + keys[0] + " ")
+        structureFile.write("\n")
+        for atom in list(structure.values()):
+            for coordinate in atom:
+                for term in coordinate:
+                    structureFile.write(" " + term + " ")
+                structureFile.write("\n")
+        structureFile.write("\n")
+    structureFile.close()
+
+
+def PrintTable(cellList, widthlist, bar):
+    if bar:
+        line = "-" * (sum(widthlist) + 4 * len(widthlist) + 6)
+        print("\n", line)
+    for i, entry in enumerate(cellList):
+        print("  " + str(entry).ljust(widthlist[i]) + "  ", end=" ")
+    print("")
+    if bar:
+        print(line)
+
+
+def CleanUpCalculationFolder(job: AMSJob):
+    """
+    Removes unnecessary files from the calculation folder
+    See https://www.scm.com/doc/plams/components/results.html#scm.plams.core.results.Results._clean for more info
+    """
+    r: AMSResults = job.results
+    if r.ok():
+        mol = r.get_main_molecule()
+        r._clean(["-", "$JN.err", "$JN.run", "CreateAtoms.out", "t12.rel", "output.xyz"])
+        for atom in set(mol.atoms):
+            r._clean(["-", f"t21.*.{atom.symbol}"])
+        job.pickle()  # this will update the .dill file which is used to restart the job and extract results when using plams
+
+
+def PyFragDriver(inputKeys, frag1Settings: Settings, frag2Settings: Settings, complexSettings: Settings):
+    # main pyfrag driver used for fragment and complex calculation.
+    # read coordinates from IRC or LT t21 file. Other choice is xyz file generated from other tools.
+    if inputKeys["jobstate"] is not None:
+        load_all(inputKeys["jobstate"])
+
+    for key, val in list(inputKeys["coordFile"].items()):
+        if key == "irct21":
+            ircStructures = ReadIRCt21(val)
+            exec('complexSettings.input.UNITS.length="Bohr"')
+        elif key == "irct21two":
+            ircStructures = ReadIRCt21(val[0], val[1])
+            exec('complexSettings.input.UNITS.length="Bohr"')
+        elif key == "lt":
+            ircStructures = ReadLTt21(val)
+            exec('complexSettings.input.UNITS.length="Bohr"')
+        else:
+            ircStructures = ParseIRCFile(val)
+
+    resultsTable = []
+    failCases = []
+    successCases = []
+    failStructures = []
+
+    irc_structures = GetIRCFragmentList(ircStructures, inputKeys["fragment"])
+
+    # Optimize fragments if the strain energy of both or one of the fragments is not given
+    logging.log(level=logging.INFO, msg="Checking if fragments need to be optimized")
+    if len(inputKeys["strain"]) != 2:
+        logging.log(level=logging.INFO, msg="Optimizing fragments")
+        frag1_mol, frag2_mol = irc_structures[0]["frag1"], irc_structures[0]["frag2"]
+        results_optimized_frags = optimize_fragments(frag1_mol, frag2_mol, frag1Settings.copy(), frag2Settings.copy())  # copy settings to avoid changing the original settings
+        inputKeys["strain"]["frag1"] = results_optimized_frags[0].get_energy(unit="kcal/mol")
+        inputKeys["strain"]["frag2"] = results_optimized_frags[1].get_energy(unit="kcal/mol")
+        logging.log(level=logging.INFO, msg=f"Optimization of fragments finished with energies (kcal/mol): {inputKeys['strain']['frag1']} and {inputKeys['strain']['frag2']}")
+    else:
+        logging.log(level=logging.INFO, msg="Fragments strain energies are given, no need to optimize fragments")
+
+    for ircIndex, ircFrags in enumerate(irc_structures):
+        logging.log(level=logging.INFO, msg=f"Starting calculations for IRC point {ircIndex+1}/{len(ircStructures)}")
+        logging.log(level=logging.DEBUG, msg="\n".join(str(ircFrags[fragtag]) for fragtag in sorted(list(ircFrags.keys()))))
+        outputData = {}
+        outputData["StrainTotal"] = 0
+        ircTag = "." + str(ircIndex + 1).zfill(5)
+        for fragTag in sorted(list(ircFrags.keys())):
+            success = True
+            if fragTag == "frag1":
+                fragmentSettings = frag1Settings
+            else:
+                fragmentSettings = frag2Settings
+            for coorKey, coorVal in list(inputKeys["coordFile"].items()):
+                if coorKey != "ircpath":
+                    exec('fragmentSettings.input.UNITS.length="Bohr"')
+            if fragTag == "frag1":
+                jobFrag1 = AMSJob(molecule=ircFrags[fragTag], settings=fragmentSettings, name=fragTag + ircTag)
+                jobFrag1.run()
+                frag1Molecule = ircFrags[fragTag]
+
+                # check if the calculation is successful and log error message if not
+                if not jobFrag1.results.ok():
+                    logging.critical(msg=f"Fragment calculation for {fragTag} failed, please check your input settings")
+
+                outputData[fragTag + "Strain"] = jobFrag1.results.get_energy(unit="kcal/mol") - inputKeys["strain"][fragTag]
+                outputData["StrainTotal"] += outputData[fragTag + "Strain"]
+                CleanUpCalculationFolder(jobFrag1)
+            else:
+                jobFrag2 = AMSJob(molecule=ircFrags[fragTag], settings=fragmentSettings, name=fragTag + ircTag)
+                jobFrag2.run()
+                frag2Molecule = ircFrags[fragTag]
+
+                # check if the calculation is successful and log error message if not
+                if not jobFrag2.results.ok():
+                    logging.critical(msg=f"Fragment calculation for {fragTag} failed, please check your input settings")
+
+                outputData[fragTag + "Strain"] = jobFrag2.results.get_energy(unit="kcal/mol") - inputKeys["strain"][fragTag]
+                outputData["StrainTotal"] += outputData[fragTag + "Strain"]
+                CleanUpCalculationFolder(jobFrag2)
+
+            # disable the result check because ADF print a lot of error message
+            # if jobFrag.check():
+            if True:
+                ircFrags.pop(fragTag)
+            else:
+                failCases.append(ircIndex)
+                success = False
+                break
+        if success:  # succes if always true, needs to be fixed
+            for at in frag1Molecule:
+                at.properties.suffix = "adf.f=frag1"
+
+            for at in frag2Molecule:
+                at.properties.suffix = "adf.f=frag2"
+
+            complexMolecule = frag1Molecule + frag2Molecule
+            complexSettings.input.adf.fragments.frag1 = (jobFrag1, "adf")
+            complexSettings.input.adf.fragments.frag2 = (jobFrag2, "adf")
+            jobComplex = AMSJob(molecule=complexMolecule, settings=complexSettings, name="complex" + ircTag)
+            logging.info(msg=f"Running complex {ircIndex+1}")
+            jobComplex.run()
+
+            if not jobComplex.results.ok():
+                logging.critical(msg="Complex calculationfailed, please check your input settings")
+
+            # disable the result check because ADF print a lot of useless message
+            if True:
+                # if jobComplex.check():
+                successCases.append(ircIndex)
+                # collect all data and put it in a list
+                outputData["#IRC"] = str(ircIndex + 1)
+                # collect all data that need to be printed
+                pyfragResult = PyFragResult(jobComplex.results, inputKeys)
+                # convert multiple value into a dict
+                outputLine = pyfragResult.GetOutputData(complexMolecule, outputData, inputKeys)
+                # collect updated informaiton of each point calculation and print it on screen
+                firstIndex = successCases.pop(0)
+                if ircIndex == firstIndex:
+                    headerList = sorted(outputLine.keys())
+                    a = headerList.pop(headerList.index("#IRC"))
+                    b = headerList.pop(headerList.index("EnergyTotal"))
+                    headerList = [a, b] + headerList
+                valuesList = [str(outputLine[i]) for i in headerList]
+                widthlist = [max(len(str(valuesList[_])), len(str(headerList[_]))) for _ in range(len(valuesList))]
+                PrintTable(headerList, widthlist, False)
+                PrintTable(valuesList, widthlist, False)
+                resultsTable.append(outputLine)
+                CleanUpCalculationFolder(jobComplex)
+                logging.info(msg=f"IRC point {ircIndex+1}/{len(ircStructures)} finished")
+            else:
+                success = False
+        if not success:
+            failStructures.append({str(ircIndex): ircStructures[ircIndex]})
+            # Write faulty IRCpoints for later recovery
+            if len(resultsTable) > 0:
+                outputLine = {key: "None" for key in list(resultsTable[0].keys())}
+                outputLine.update({"#IRC": str(ircIndex + 1)})
+                resultsTable.append(outputLine)
+    if len(resultsTable) == 0:
+        raise RuntimeError("Calculations for all points failed, please check your input settings")
+    return resultsTable, inputKeys["filename"], failStructures  # return this as result only (only construct it here but use it outside)
+
+
+class PyFragResult:
+    def __init__(self, complexResult, inputKeys):  # __init__(self, complexJob, inputKeys)
+        # 1. needed for output requested by user 2. complexJob.check passes
+        self.complexResult = complexResult
+        # Pauli energy
+        self.Pauli = complexResult.readrkf("Energy", "Pauli Total", file="adf")
+        # Electrostatic energy
+        self.Elstat = complexResult.readrkf("Energy", "Electrostatic Interaction", file="adf")
+        # total OI which is usually not equal to the sum of all irrep OI
+        self.OI = complexResult.readrkf("Energy", "Orb.Int. Total", file="adf")
+        # energy of total complex which is the sum of Pauli, Elstat and OI
+        self.Int = complexResult.readrkf("Energy", "Bond Energy", file="adf")
+        # Dispersion Energy
+        self.Disp = complexResult.readrkf("Energy", "Dispersion Energy", file="adf")
+        # irrep label for symmetry of complex
+        self.irrepType = str(complexResult.readrkf("Symmetry", "symlab", file="adf")).split()
+
+        for key in list(inputKeys.keys()):
+            if key == "overlap" or key == "population" or key == "orbitalenergy" or key == "irrepOI":
+                # orbital numbers according to the symmetry of each fragment and the orbitals belonging to the same symmetry in different fragments
+                self.fragOrb = complexResult.readrkf("SFOs", "ifo", file="adf")
+                # symmetry for each orbital of fragments
+                self.fragIrrep = str(complexResult.readrkf("SFOs", "subspecies", file="adf")).split()
+                # the fragment label for each orbital
+                self.orbFragment = complexResult.readrkf("SFOs", "fragment", file="adf")
+
+                # energy for each orbital of spin A and B (escale is only if relativistic corrections are used)
+                try:
+                    logging.log(level=logging.DEBUG, msg="Reading relativistic orbital energies")
+                    self.orbEnergy = complexResult.readrkf("SFOs", "escale", file="adf")
+                except KeyError:
+                    logging.log(level=logging.DEBUG, msg="Reading non-relativistic orbital energies")
+                    self.orbEnergy = complexResult.readrkf("SFOs", "energy", file="adf")
+
+                # occupation of each orbitals which is either 0 or 2
+                self.orbOccupation = complexResult.readrkf("SFOs", "occupation", file="adf")
+                # number of orbitals for each symmetry for complex
+                self.irrepOrbNumber = complexResult.readrkf("Symmetry", "norb", file="adf")
+                # number of core orbitals for each symmetry for complex
+                self.coreOrbNumber = complexResult.readrkf("Symmetry", "ncbs", file="adf")
+
+    def ConvertList(self, obj) -> List[Any]:
+        # single number in adf t21 is number fommat which is need to convert list
+        if isinstance(obj, list):
+            return obj
+        else:
+            return [obj]
+
+    def GetFaIrrep(self):
+        # append complex irrep label to each orbital, if symmetry is A, convert self.irrepOrbNum which is float type into list
+        irreporbNum = self.ConvertList(self.irrepOrbNumber)
+        faIrrepone = [[irrep for i in range(number)] for irrep, number in zip(self.irrepType, irreporbNum)]
+        return [irrep for sublist in faIrrepone for irrep in sublist]
+
+    def GetOrbNum(self):
+        # GetOrbNumbers including frozen core orbitals, this is necessary to read population, list like [3,4,5,12,13,14,15,23,24,26]
+        # core orbital number corresponding to each irrep of complex symmetry
+        coreOrbNum = self.ConvertList(self.coreOrbNumber)
+        irrepOrbNum = self.ConvertList(self.irrepOrbNumber)
+        orbNumbers = []
+        orbSum = 0
+        for nrShell, nrCore in zip(irrepOrbNum, coreOrbNum):
+            orbSum += nrShell + nrCore
+            orbNumbers.extend(list(range(orbSum - nrShell + 1, orbSum + 1)))
+        return orbNumbers
+
+    def GetFragOrbNum(self):
+        # GetOrbNumbers including frozen core orbitals, this is necessary to read population, list like [3,4,5,12,13,14,15,23,24,26]
+        # core orbital number corresponding to each irrep of complex symmetry
+        coreOrbNum = self.ConvertList(self.coreOrbNumber)
+        irrepOrbNum = self.ConvertList(self.irrepOrbNumber)
+        orbNumbers = []
+        for nrShell, nrCore in zip(irrepOrbNum, coreOrbNum):
+            orbNumbers.extend(range(nrCore + 1, nrShell + nrCore + 1))
+        return orbNumbers
+
+    def GetAtomNum(self, fragmentList, atoms) -> List[int]:
+        # change atom number in old presentation of a molecule into atom number in new presentation that formed by assembling fragments
+        atomList = [atomNum for key in sorted(list(fragmentList.keys())) for atomNum in list(fragmentList[key])]
+        return [atomList.index(i) + 1 for i in atoms]
+
+    def GetFragNum(self, frag: str) -> int:
+        # change frag type like 'frag1' into number like "1" recorded in t21
+        # append fragmenttype(like 1 or 2) to each orbital
+        fragType = str(self.complexResult.readrkf("Geometry", "fragmenttype", file="adf")).split()
+        return fragType.index(frag) + 1
+
+    def GetFrontIndex(self, orbSign) -> Dict[str, str]:
+        # convert HOMO/LUMO/HOMO-1/LUMO+1/INDEX into dict {'holu': 'HOMO', 'num': -1}
+        for matchString in [r"HOMO(.*)", r"LUMO(.*)", r"INDEX"]:
+            matchObj = re.match(matchString, orbSign)
+            if matchObj:
+                holu = re.sub(r"(.[0-9]+)", "", matchObj.group())
+                num = re.sub(r"([a-zA-Z]+)", "", matchObj.group())
+                if num:
+                    return {"holu": holu, "num": num}
+                else:
+                    return {"holu": holu, "num": 0}
+
+    def GetOrbitalIndex(self, orbDescriptor):
+        # orbDescriptor = {'type' = "HOMO/LUMO/INDEX", 'frag'='#frag', 'irrep'='irrepname', 'index'=i}
+        fragOrbnum = self.GetFragNum(orbDescriptor["frag"])  # get fragment number
+        orbIndex = 0
+        if self.GetFrontIndex(orbDescriptor["type"])["holu"] == "HOMO":
+            orbIndex = sorted(range(len(self.orbEnergy)), key=lambda x: self.orbEnergy[x] if (self.orbFragment[x] == fragOrbnum) and self.orbOccupation[x] != 0 else -1.0e100, reverse=True)[
+                -int(self.GetFrontIndex(orbDescriptor["type"])["num"])
+            ]
+        elif self.GetFrontIndex(orbDescriptor["type"])["holu"] == "LUMO":
+            orbIndex = sorted(range(len(self.orbEnergy)), key=lambda x: self.orbEnergy[x] if (self.orbFragment[x] == fragOrbnum) and self.orbOccupation[x] == 0 else +1.0e100)[
+                int(self.GetFrontIndex(orbDescriptor["type"])["num"])
+            ]
+        elif self.GetFrontIndex(orbDescriptor["type"])["holu"] == "INDEX":
+            for i in range(len(self.orbEnergy)):
+                if self.orbFragment[i] == fragOrbnum and self.fragIrrep[i] == orbDescriptor["irrep"] and self.fragOrb[i] == int(orbDescriptor["index"]):
+                    orbIndex = i
+                    break
+        return orbIndex
+
+    def ReadOverlap(self, index_1, index_2) -> float:
+        # orbital numbers according to the symmetry of the complex
+        faOrb = self.GetFragOrbNum()
+        faIrrep = self.GetFaIrrep()
+        maxIndex = max(faOrb[index_1], faOrb[index_2])
+        minIndex = min(faOrb[index_1], faOrb[index_2])
+        index = maxIndex * (maxIndex - 1) / 2 + minIndex - 1
+        if faIrrep[index_1] == faIrrep[index_2]:
+            self.overlap_matrix = self.complexResult.readrkf(faIrrep[index_1], "S-CoreSFO", file="adf")
+            return abs(self.overlap_matrix[int(index)])
+        else:
+            return 0
+
+    def ReadFragorbEnergy(self, index):
+        return self.complexResult.readrkf("Ftyp " + str(self.orbFragment[index]) + self.fragIrrep[index], "eps", file="adf")[self.fragOrb[index] - 1]
+
+    def CheckIrrepOI(self) -> List[Dict[str, str]]:
+        """Checks whether OI irreps are present that can be included. Returns a list of dictionaries with irreps that can be included."""
+        # Split degenerate irreps (e.g., E1:1, E1:2) into one entry per irrep (e.g., E1) as these are stored in the kf file
+        irreps = set([irrep if ":" not in irrep else irrep.split(":")[0] for irrep in self.irrepType])
+        logging.info(msg=f"Found irreps {', '.join(irreps)} in complex that will be included in OI")
+        irreps = [{"irrep": irrep} for irrep in irreps]
+
+        return irreps
+
+    def ReadIrrepOI(self, irrep) -> float:
+        irreps = set([irrep if ":" not in irrep else irrep.split(":")[0] for irrep in self.irrepType])
+        irrepOI = [self.complexResult.readrkf("Energy", "Orb.Int. " + irrep, file="adf") for irrep in irreps]
+        fitCoefficient = self.OI / sum(irrepOI)  # MetaGGAs have a scaling factor that needs to be applied
+        return fitCoefficient * Units.convert(self.complexResult.readrkf("Energy", "Orb.Int. " + irrep, file="adf"), "hartree", "kcal/mol")
+
+    def ReadPopulation(self, index) -> float:
+        orbNumbers = self.GetOrbNum()
+        # populations of all orbitals
+        sfoPopul = self.complexResult.readrkf("SFO popul", "sfo_grosspop", file="adf")
+        return sfoPopul[orbNumbers[index] - 1]
+
+    def ReadVDD(self, atomList) -> List[float]:
+        vddList = []
+        for atom in atomList:
+            vddScf = self.complexResult.readrkf("Properties", "AtomCharge_SCF Voronoi", file="adf")[int(atom) - 1]
+            vddInit = self.complexResult.readrkf("Properties", "AtomCharge_initial Voronoi", file="adf")[int(atom) - 1]
+            vddList.append(vddScf - vddInit)
+        return vddList
+
+    def ReadHirshfeld(self, fragment) -> float:
+        valueHirshfeld = self.complexResult.readrkf("Properties", "FragmentCharge Hirshfeld", file="adf")
+        return valueHirshfeld[self.GetFragNum(fragment) - 1]
+
+    def GetOutputData(self, complexMolecule, outputData, inputKeys):
+        # collect default energy parts for activation strain analysis
+        outputData["Pauli"] = Units.convert(self.Pauli, "hartree", "kcal/mol")
+        outputData["Elstat"] = Units.convert(self.Elstat, "hartree", "kcal/mol")
+        outputData["OI"] = Units.convert(self.OI, "hartree", "kcal/mol")
+        outputData["Int"] = Units.convert(self.Int, "hartree", "kcal/mol")
+        outputData["Disp"] = Units.convert(self.Disp, "hartree", "kcal/mol")
+        outputData["EnergyTotal"] = Units.convert(self.Int, "hartree", "kcal/mol") + outputData["StrainTotal"]
+
+        # check for unspecified options such as irrep printing if not specified by user
+        if "irrepOI" not in inputKeys and len(self.irrepType) != 1:
+            inputKeys["irrepOI"] = self.CheckIrrepOI()
+
+        # collect user defined data
+        for key, val in list(inputKeys.items()):
+            value = []
+            if key == "overlap":
+                outputData[key] = [self.ReadOverlap(self.GetOrbitalIndex(od1), self.GetOrbitalIndex(od2)) for od1, od2 in val]
+
+            elif key == "population":
+                outputData[key] = [self.ReadPopulation(self.GetOrbitalIndex(od)) for od in val]
+
+            elif key == "orbitalenergy":
+                outputData[key] = [self.ReadFragorbEnergy(self.GetOrbitalIndex(od)) for od in val]
+
+            elif key == "irrepOI":
+                outputData[key] = [self.ReadIrrepOI(od["irrep"]) for od in val]
+
+            elif key == "hirshfeld":
+                outputData[key] = [self.ReadHirshfeld(od["frag"]) for od in val]
+
+            elif key == "VDD":
+                outputData[key] = self.ReadVDD(val["atomList"])
+
+            elif key == "bondlength":
+                for od in val:
+                    atoms = self.GetAtomNum(inputKeys["fragment"], od["bondDef"])
+                    # coordinate read directly from t21 is in bohr while from .amv is in amstrom
+                    for coorKey, coorVal in list(inputKeys["coordFile"].items()):
+                        if coorKey == "ircpath":
+                            value.append(complexMolecule[atoms[0]].distance_to(complexMolecule[atoms[1]]) - od["oriVal"])
+                            # print ('bondlength', complexMolecule[atoms[0]].distance_to(complexMolecule[atoms[1]]) )
+                        else:
+                            value.append(Units.convert(complexMolecule[atoms[0]].distance_to(complexMolecule[atoms[1]]), "bohr", "angstrom") - od["oriVal"])
+                outputData[key] = value
+
+            elif key == "angle":
+                for od in val:
+                    atoms = self.GetAtomNum(inputKeys["fragment"], od["angleDef"])
+                    value.append(Units.convert((complexMolecule[atoms[0]].angle(complexMolecule[atoms[1]], complexMolecule[atoms[2]])), "rad", "deg") - od["oriVal"])
+                outputData[key] = value
+        return get_output_data(outputData)